--- conflicted
+++ resolved
@@ -1,7 +1,6 @@
 runtime: go119
 app_engine_apis: true
 handlers:
-<<<<<<< HEAD
   - url: /static
     static_dir: static
   - url: /favicon.ico
@@ -19,29 +18,9 @@
   - url: /.*
     script: auto
     secure: always
-=======
-- url: /static
-  static_dir: static
-- url: /favicon.ico
-  static_files: static/favicon.ico
-  upload: static/favicon.ico
-- url: /robots.txt
-  static_files: static/robots.txt
-  upload: static/robots.txt
-- url: /digest/cron
-  script: auto
-  login: admin
-- url: /admin/.*
-  script: auto
-  login: admin
-- url: /.*
-  script: auto
-  secure: always
-
 automatic_scaling:
   min_idle_instances: automatic
   max_idle_instances: 1
   min_pending_latency: automatic
   max_pending_latency: 0.030s
-  max_instances: 1
->>>>>>> 1458bceb
+  max_instances: 1